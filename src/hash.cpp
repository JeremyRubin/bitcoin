--- conflicted
+++ resolved
@@ -78,7 +78,6 @@
     num[3] = (nChild >>  0) & 0xFF;
     CHMAC_SHA512(chainCode.begin(), chainCode.size()).Write(&header, 1).Write(data, 32).Write(num, 4).Finalize(output);
 }
-<<<<<<< HEAD
 
 CHashWriter TaggedHash(const std::string& tag)
 {
@@ -89,12 +88,6 @@
     return writer;
 }
 
-uint256 SHA256Uint256(const uint256& hash)
-{
-    uint256 result;
-    CSHA256().Write(hash.begin(), 32).Finalize(result.begin());
-    return result;
-=======
 void SHA256Uint256(uint256& hash)
 {
     CSHA256().Write(hash.begin(), 32).Finalize(hash.begin());
@@ -103,5 +96,4 @@
 {
     CSHA256().Write(hash.begin(), 32).Finalize(hash.begin());
     return hash;
->>>>>>> 43c8f668
 }