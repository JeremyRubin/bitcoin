--- conflicted
+++ resolved
@@ -121,7 +121,6 @@
     //
     SCRIPT_VERIFY_CONST_SCRIPTCODE = (1U << 16),
 
-<<<<<<< HEAD
     // Taproot/Tapscript validation (BIPs 341 & 342)
     //
     SCRIPT_VERIFY_TAPROOT = (1U << 17),
@@ -139,27 +138,21 @@
 
     // Making unknown public key versions (in BIP 342 scripts) non-standard
     SCRIPT_VERIFY_DISCOURAGE_UPGRADABLE_PUBKEYTYPE = (1U << 21),
-=======
     // support OP_CHECKTEMPLATEVERIFY for standard template
     //
-    SCRIPT_VERIFY_STANDARD_TEMPLATE = (1U << 17),
->>>>>>> 8f313d29
+    SCRIPT_VERIFY_STANDARD_TEMPLATE = (1U << 22),
 };
 
 bool CheckSignatureEncoding(const std::vector<unsigned char> &vchSig, unsigned int flags, ScriptError* serror);
 
 struct PrecomputedTransactionData
 {
-<<<<<<< HEAD
     //! Single-SHA256 versions
-    uint256 m_prevouts_hash, m_sequences_hash, m_outputs_hash, m_amounts_spent_hash;
+    uint256 m_prevouts_hash, m_sequences_hash, m_outputs_hash, m_amounts_spent_hash, m_scriptSigs_hash, m_standard_template_hash;
     bool m_amounts_spent_ready = false;
 
     //! Double-SHA256 versions
     uint256 hashPrevouts, hashSequence, hashOutputs;
-=======
-    uint256 hashPrevouts, hashSequence, hashOutputs, m_outputs_hash, m_sequences_hash, m_scriptSigs_hash, m_standard_template_hash;
->>>>>>> 8f313d29
     bool ready = false;
     std::vector<CTxOut> m_spent_outputs;
 
